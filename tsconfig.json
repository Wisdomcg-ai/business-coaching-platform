--- conflicted
+++ resolved
@@ -1,56 +1,31 @@
 {
   "compilerOptions": {
-<<<<<<< HEAD
     "target": "ES2020",
-    "useDefineForClassFields": true,
-    "lib": [
-      "ES2020",
-      "DOM",
-      "DOM.Iterable"
-    ],
-    "module": "ESNext",
-=======
-    "lib": ["dom", "dom.iterable", "esnext"],
+    "lib": ["ES2020", "DOM", "DOM.Iterable"],
     "allowJs": true,
->>>>>>> d76b2bdc
     "skipLibCheck": true,
+    "strict": true,
+    "noEmit": true,
     "esModuleInterop": true,
-    "allowSyntheticDefaultImports": true,
+    "module": "esnext",
+    "moduleResolution": "bundler",
     "resolveJsonModule": true,
-    "strict": true,
+    "isolatedModules": true,
+    "jsx": "preserve",
+    "incremental": true,
     "noUnusedLocals": false,
     "noUnusedParameters": false,
     "noFallthroughCasesInSwitch": true,
     "baseUrl": ".",
     "paths": {
-      "@/*": [
-        "./src/*"
-      ]
+      "@/*": ["./src/*"]
     },
-    "allowJs": true,
-    "noEmit": true,
-    "incremental": true,
-    "moduleResolution": "node",
-    "isolatedModules": true,
-    "jsx": "preserve",
     "plugins": [
       {
         "name": "next"
       }
     ]
   },
-<<<<<<< HEAD
-  "include": [
-    "next-env.d.ts",
-    "**/*.ts",
-    "**/*.tsx",
-    ".next/types/**/*.ts"
-  ],
-  "exclude": [
-    "node_modules"
-  ]
-=======
   "include": ["next-env.d.ts", "**/*.ts", "**/*.tsx", ".next/types/**/*.ts"],
   "exclude": ["node_modules"]
->>>>>>> d76b2bdc
 }